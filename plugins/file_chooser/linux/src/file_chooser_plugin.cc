// Copyright 2018 Google LLC
//
// Licensed under the Apache License, Version 2.0 (the "License");
// you may not use this file except in compliance with the License.
// You may obtain a copy of the License at
//
//      http://www.apache.org/licenses/LICENSE-2.0
//
// Unless required by applicable law or agreed to in writing, software
// distributed under the License is distributed on an "AS IS" BASIS,
// WITHOUT WARRANTIES OR CONDITIONS OF ANY KIND, either express or implied.
// See the License for the specific language governing permissions and
// limitations under the License.
#include <file_chooser/file_chooser_plugin.h>

#include <gtk/gtk.h>
#include <iostream>
#include <vector>

#include "../common/channel_constants.h"

// File chooser callback results.
static constexpr int kCancelResultValue = 0;
static constexpr int kOkResultValue = 1;

namespace plugins_file_chooser {
using flutter_desktop_embedding::JsonMethodCall;
using flutter_desktop_embedding::MethodResult;

// Applies filters to the file chooser.
//
// Takes the JSON method args and attempts to apply filters to the file chooser
// (in the event that they exist).
static void ProcessFilters(const Json::Value &method_args,
                           GtkFileChooser *chooser) {
  Json::Value allowed_file_types = method_args[kAllowedFileTypesKey];
  if (!allowed_file_types.empty() && allowed_file_types.isArray()) {
    GtkFileFilter *filter = gtk_file_filter_new();
    const std::string comma_delimiter = ", ";
    const std::string file_wildcard = "*.";
    std::string filter_name = "";
    for (const Json::Value &element : allowed_file_types) {
      std::string pattern = file_wildcard + element.asString();
      filter_name.append(pattern + comma_delimiter);
      gtk_file_filter_add_pattern(filter, pattern.c_str());
    }
    // Deletes trailing comma and space.
    filter_name.erase(filter_name.end() - comma_delimiter.size(),
                      filter_name.end());
    gtk_file_filter_set_name(filter, filter_name.c_str());
    gtk_file_chooser_add_filter(GTK_FILE_CHOOSER(chooser), filter);
  }
}

// Applies attributes from method args to the file chooser.
//
// Take the JSON method args and attempts to apply the possible attributes that
// would modify the file chooser: whether multiple files can be selected,
// whether a directory is a valid target, etc.
static void ProcessAttributes(const Json::Value &method_args,
                              GtkFileChooser *chooser) {
  if (!method_args[kAllowsMultipleSelectionKey].isNull()) {
    gtk_file_chooser_set_select_multiple(
        chooser, method_args[kAllowsMultipleSelectionKey].asBool());
  }
  Json::Value choose_dirs = method_args[kCanChooseDirectoriesKey];
  if (!choose_dirs.isNull() && choose_dirs.asBool()) {
    gtk_file_chooser_set_action(chooser, GTK_FILE_CHOOSER_ACTION_SELECT_FOLDER);
  }
  Json::Value start_dir = method_args[kInitialDirectoryKey];
  if (!start_dir.isNull()) {
    std::string start_dir_str(start_dir.asString());
    gtk_file_chooser_set_current_folder(chooser, start_dir_str.c_str());
  }
  Json::Value initial_file_name = method_args[kInitialFileNameKey];
  if (!initial_file_name.isNull()) {
    std::string initial_file_name_str(initial_file_name.asString());
    gtk_file_chooser_set_current_name(chooser, initial_file_name_str.c_str());
  }
}

// Creates a file chooser based on the method type.
//
// If the method type is the open method (defined under kShowOpenFileMethod),
// then this returns a file opener dialog. If it is a kShowSaveFileMethod
// string, then this returns a file saver dialog.
//
// If the method is not recognized as one of those above, will return a nullptr.
static GtkWidget *CreateFileChooserFromMethod(
    const std::string &method, const std::string &ok_button) {
  GtkWidget *chooser = nullptr;
  if (method == kShowOpenPanelMethod) {
    GtkFileChooserAction action = GTK_FILE_CHOOSER_ACTION_OPEN;
    chooser = gtk_file_chooser_dialog_new(
        "Open File", NULL, action,
        ok_button.empty() ? "_Open" : ok_button.c_str(), GTK_RESPONSE_ACCEPT,
        "_Cancel", GTK_RESPONSE_CANCEL, NULL);
  } else if (method == kShowSavePanelMethod) {
    GtkFileChooserAction action = GTK_FILE_CHOOSER_ACTION_SAVE;
    chooser = gtk_file_chooser_dialog_new(
        "Save File", NULL, action,
        ok_button.empty() ? "_Save" : ok_button.c_str(), GTK_RESPONSE_ACCEPT,
        "_Cancel", GTK_RESPONSE_CANCEL, NULL);
  }
  return chooser;
}

// Creates a native file chooser based on the method specified.
//
// The JSON args determine the modifications to the file chooser, like filters,
// being able to choose multiple files, etc.
static GtkWidget *CreateFileChooser(const std::string &method,
                                               const Json::Value &args) {
  Json::Value ok_button_value = args[kConfirmButtonTextKey];
  std::string ok_button_str;
  if (!ok_button_value.isNull()) {
    ok_button_str = ok_button_value.asString();
  }
  GtkWidget *chooser =
      CreateFileChooserFromMethod(method, ok_button_str);
  if (chooser == nullptr) {
    std::cerr << "Could not determine method for file chooser from: " << method
              << std::endl;
    return chooser;
  }
  ProcessFilters(args, GTK_FILE_CHOOSER(chooser));
  ProcessAttributes(args, GTK_FILE_CHOOSER(chooser));
  return chooser;
}

// Creates a valid response JSON object given the list of filenames.
//
// An empty array is treated as a cancelled operation.
static Json::Value CreateResponseObject(
    const std::vector<std::string> &filenames) {
  if (filenames.empty()) {
    return Json::Value();
  }
  Json::Value response(Json::arrayValue);
  for (const std::string &filename : filenames) {
    response.append(filename);
  }
  return response;
}

FileChooserPlugin::FileChooserPlugin() : JsonPlugin(kChannelName, true) {}

FileChooserPlugin::~FileChooserPlugin() {}

void FileChooserPlugin::HandleJsonMethodCall(
    const JsonMethodCall &method_call, std::unique_ptr<MethodResult> result) {
  if (method_call.GetArgumentsAsJson().isNull()) {
    result->Error("Bad Arguments", "Null file chooser method args received");
    return;
  }

  auto chooser = CreateFileChooser(method_call.method_name(),
                                   method_call.GetArgumentsAsJson());
  if (chooser == nullptr) {
    result->NotImplemented();
    return;
  }
<<<<<<< HEAD
  chooser_res = gtk_dialog_run(GTK_DIALOG(chooser));
=======
  gint chooser_result = gtk_native_dialog_run(GTK_NATIVE_DIALOG(chooser));
>>>>>>> d736085f
  std::vector<std::string> filenames;
  if (chooser_result == GTK_RESPONSE_ACCEPT) {
    GSList *files = gtk_file_chooser_get_filenames(GTK_FILE_CHOOSER(chooser));
    // Each filename must be freed, and then GSList afterward:
    //
    // See:
    // https://developer.gnome.org/gtk3/stable/GtkFileChooser.html#gtk-file-chooser-get-filenames
    for (GSList *iter = files; iter != nullptr; iter = iter->next) {
      std::string filename;
      gchar *g_filename = reinterpret_cast<gchar *>(iter->data);
      filename.assign(g_filename);
      g_free(g_filename);
      filenames.push_back(filename);
    }
    g_slist_free(files);
  }
  gtk_widget_destroy(chooser);

  Json::Value response_object(CreateResponseObject(filenames));
  result->Success(&response_object);
}

}  // namespace plugins_file_chooser<|MERGE_RESOLUTION|>--- conflicted
+++ resolved
@@ -160,11 +160,7 @@
     result->NotImplemented();
     return;
   }
-<<<<<<< HEAD
-  chooser_res = gtk_dialog_run(GTK_DIALOG(chooser));
-=======
-  gint chooser_result = gtk_native_dialog_run(GTK_NATIVE_DIALOG(chooser));
->>>>>>> d736085f
+  gint chooser_result = gtk_dialog_run(GTK_DIALOG(chooser));
   std::vector<std::string> filenames;
   if (chooser_result == GTK_RESPONSE_ACCEPT) {
     GSList *files = gtk_file_chooser_get_filenames(GTK_FILE_CHOOSER(chooser));
