name: example_plugin
description: A minimal example plugin for desktop, in the style of the 'flutter create' plugin template.
version: 0.0.1
author:
homepage:

flutter:
  plugin:
<<<<<<< HEAD
    # TODO: Add a macosPrefix once Flutter tooling is updated.
=======
    macosPrefix: FDE
>>>>>>> 8f9c5471
    pluginClass: ExamplePlugin

environment:
  sdk: ">=2.1.0 <3.0.0"

dependencies:
  flutter:
    sdk: flutter<|MERGE_RESOLUTION|>--- conflicted
+++ resolved
@@ -6,11 +6,7 @@
 
 flutter:
   plugin:
-<<<<<<< HEAD
-    # TODO: Add a macosPrefix once Flutter tooling is updated.
-=======
     macosPrefix: FDE
->>>>>>> 8f9c5471
     pluginClass: ExamplePlugin
 
 environment:
