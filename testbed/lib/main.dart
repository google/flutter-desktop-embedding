// Copyright 2018 Google LLC
//
// Licensed under the Apache License, Version 2.0 (the "License");
// you may not use this file except in compliance with the License.
// You may obtain a copy of the License at
//
//      http://www.apache.org/licenses/LICENSE-2.0
//
// Unless required by applicable law or agreed to in writing, software
// distributed under the License is distributed on an "AS IS" BASIS,
// WITHOUT WARRANTIES OR CONDITIONS OF ANY KIND, either express or implied.
// See the License for the specific language governing permissions and
// limitations under the License.
import 'dart:async';
import 'dart:io' show Platform;
import 'dart:math' as math;

import 'package:flutter/foundation.dart'
    show debugDefaultTargetPlatformOverride;
import 'package:flutter/material.dart';
import 'package:flutter/services.dart';

import 'package:color_panel/color_panel.dart';
import 'package:example_flutter/keyboard_test_page.dart';
import 'package:example_plugin/example_plugin.dart' as example_plugin;
import 'package:file_chooser/file_chooser.dart' as file_chooser;
import 'package:menubar/menubar.dart';
import 'package:path_provider/path_provider.dart';
import 'package:shared_preferences/shared_preferences.dart';
import 'package:url_launcher/url_launcher.dart' as url_launcher;
import 'package:window_size/window_size.dart' as window_size;

// The shared_preferences key for the testbed's color.
const _prefKeyColor = 'color';

void main() {
  // Desktop platforms are not recognized as valid targets by
  // Flutter; force a specific target to prevent exceptions.
  debugDefaultTargetPlatformOverride = TargetPlatform.fuchsia;

  // Try to resize and reposition the window to be half the width and height
  // of its screen, centered horizontally and shifted up from center.
  WidgetsFlutterBinding.ensureInitialized();
<<<<<<< HEAD
  window_size.getWindowInfo().then((window) {
    if (window.screen != null) {
      final screenFrame = window.screen.visibleFrame;
      final width = math.max((screenFrame.width / 2).roundToDouble(), 800.0);
      final height =
          math.max((screenFrame.height / 2).roundToDouble(), 600.0);
      final left = ((screenFrame.width - width) / 2).roundToDouble();
      final top = ((screenFrame.height - height) / 3).roundToDouble();
      final frame = Rect.fromLTWH(left, top, width, height);
      window_size.setWindowFrame(frame);
    }
  });
=======
  if (Platform.isMacOS || Platform.isLinux) {
    window_size.getWindowInfo().then((window) {
      if (window.screen != null) {
        final screenFrame = window.screen.visibleFrame;
        final width = math.max((screenFrame.width / 2).roundToDouble(), 800.0);
        final height =
            math.max((screenFrame.height / 2).roundToDouble(), 600.0);
        final left = ((screenFrame.width - width) / 2).roundToDouble();
        final top = ((screenFrame.height - height) / 3).roundToDouble();
        final frame = Rect.fromLTWH(left, top, width, height);
        window_size.setWindowFrame(frame);

        if (Platform.isMacOS) {
          window_size.setWindowMinSize(Size(800, 600));
          window_size.setWindowMaxSize(Size(1600, 1200));
        }
      }
    });
  }
>>>>>>> 821ea6ae

  example_plugin.ExamplePlugin.platformVersion.then((versionInfo) {
    print('Example plugin returned $versionInfo');
  });

  runApp(new MyApp());
}

/// Top level widget for the example application.
class MyApp extends StatefulWidget {
  /// Constructs a new app with the given [key].
  const MyApp({Key key}) : super(key: key);

  @override
  _AppState createState() => new _AppState();
}

class _AppState extends State<MyApp> {
  _AppState() {
    if (Platform.isMacOS) {
      SharedPreferences.getInstance().then((prefs) {
        if (prefs.containsKey(_prefKeyColor)) {
          setPrimaryColor(Color(prefs.getInt(_prefKeyColor)));
        }
      });
    }
  }

  Color _primaryColor = Colors.blue;
  int _counter = 0;

  static _AppState of(BuildContext context) =>
      context.ancestorStateOfType(const TypeMatcher<_AppState>());

  /// Sets the primary color of the example app.
  void setPrimaryColor(Color color) {
    setState(() {
      _primaryColor = color;
    });
    _saveColor();
  }

  void _saveColor() async {
    if (Platform.isMacOS) {
      final prefs = await SharedPreferences.getInstance();
      await prefs.setInt(_prefKeyColor, _primaryColor.value);
    }
  }

  void incrementCounter() {
    _setCounter(_counter + 1);
  }

  void _decrementCounter() {
    _setCounter(_counter - 1);
  }

  void _setCounter(int value) {
    setState(() {
      _counter = value;
    });
  }

  /// Rebuilds the native menu bar based on the current state.
  void updateMenubar() {
    // Currently, the menubar plugin is only implemented on macOS and linux.
    if (!Platform.isMacOS && !Platform.isLinux) {
      return;
    }
    setApplicationMenu([
      Submenu(label: 'Color', children: [
        MenuItem(
            label: 'Reset',
            enabled: _primaryColor != Colors.blue,
            shortcut: LogicalKeySet(
                LogicalKeyboardKey.meta, LogicalKeyboardKey.backspace),
            onClicked: () {
              setPrimaryColor(Colors.blue);
            }),
        MenuDivider(),
        Submenu(label: 'Presets', children: [
          MenuItem(
              label: 'Red',
              enabled: _primaryColor != Colors.red,
              shortcut: LogicalKeySet(LogicalKeyboardKey.meta,
                  LogicalKeyboardKey.shift, LogicalKeyboardKey.keyR),
              onClicked: () {
                setPrimaryColor(Colors.red);
              }),
          MenuItem(
              label: 'Green',
              enabled: _primaryColor != Colors.green,
              shortcut: LogicalKeySet(LogicalKeyboardKey.meta,
                  LogicalKeyboardKey.alt, LogicalKeyboardKey.keyG),
              onClicked: () {
                setPrimaryColor(Colors.green);
              }),
          MenuItem(
              label: 'Purple',
              enabled: _primaryColor != Colors.deepPurple,
              shortcut: LogicalKeySet(LogicalKeyboardKey.meta,
                  LogicalKeyboardKey.control, LogicalKeyboardKey.keyP),
              onClicked: () {
                setPrimaryColor(Colors.deepPurple);
              }),
        ])
      ]),
      Submenu(label: 'Counter', children: [
        MenuItem(
            label: 'Reset',
            enabled: _counter != 0,
            shortcut: LogicalKeySet(
                LogicalKeyboardKey.meta, LogicalKeyboardKey.digit0),
            onClicked: () {
              _setCounter(0);
            }),
        MenuDivider(),
        MenuItem(
            label: 'Increment',
            shortcut: LogicalKeySet(LogicalKeyboardKey.f2),
            onClicked: incrementCounter),
        MenuItem(
            label: 'Decrement',
            enabled: _counter > 0,
            shortcut: LogicalKeySet(LogicalKeyboardKey.f1),
            onClicked: _decrementCounter),
      ]),
    ]);
  }

  @override
  Widget build(BuildContext context) {
    // Any time the state changes, the menu needs to be rebuilt.
    updateMenubar();

    return MaterialApp(
      title: 'Flutter Demo',
      theme: ThemeData(
        primarySwatch: Colors.blue,
        primaryColor: _primaryColor,
        accentColor: _primaryColor,
        // Specify a font to reduce potential issues with the
        // example behaving differently on different platforms.
        fontFamily: 'Roboto',
      ),
      darkTheme: ThemeData.dark(),
      home: _MyHomePage(title: 'Flutter Demo Home Page', counter: _counter),
    );
  }
}

class _MyHomePage extends StatelessWidget {
  const _MyHomePage({this.title, this.counter = 0});

  final String title;
  final int counter;

  void _changePrimaryThemeColor(BuildContext context) {
    final colorPanel = ColorPanel.instance;
    if (!colorPanel.showing) {
      colorPanel.show((color) {
        _AppState.of(context).setPrimaryColor(color);
        // Setting the primary color to a non-opaque color raises an exception.
      }, showAlpha: false);
    }
  }

  @override
  Widget build(BuildContext context) {
    return Scaffold(
      appBar: AppBar(
        title: Text(title),
        actions: <Widget>[
          new IconButton(
            icon: new Icon(Icons.color_lens),
            tooltip: 'Change theme color',
            onPressed: () {
              _changePrimaryThemeColor(context);
            },
          ),
        ],
      ),
      body: LayoutBuilder(
        builder: (context, viewportConstraints) {
          return SingleChildScrollView(
            child: ConstrainedBox(
              constraints:
                  BoxConstraints(minHeight: viewportConstraints.maxHeight),
              child: Center(
                child: Column(
                  mainAxisAlignment: MainAxisAlignment.center,
                  children: <Widget>[
                    const Text(
                      'You have pushed the button this many times:',
                    ),
                    new Text(
                      '$counter',
                      style: Theme.of(context).textTheme.display1,
                    ),
                    TextInputTestWidget(),
                    FileChooserTestWidget(),
                    URLLauncherTestWidget(),
                    new RaisedButton(
                      child: new Text('Test raw keyboard events'),
                      onPressed: () {
                        Navigator.of(context).push(new MaterialPageRoute(
                            builder: (context) => KeyboardTestPage()));
                      },
                    ),
                    Container(
                      width: 380.0,
                      height: 100.0,
                      decoration: BoxDecoration(
                          border: Border.all(color: Colors.grey, width: 1.0)),
                      child: Scrollbar(
                        child: ListView.builder(
                          padding: EdgeInsets.all(8.0),
                          itemExtent: 20.0,
                          itemCount: 50,
                          itemBuilder: (context, index) {
                            return Text('entry $index');
                          },
                        ),
                      ),
                    ),
                  ],
                ),
              ),
            ),
          );
        },
      ),
      floatingActionButton: FloatingActionButton(
        onPressed: _AppState.of(context).incrementCounter,
        tooltip: 'Increment',
        child: Icon(Icons.add),
      ),
    );
  }
}

/// A widget containing controls to test the file chooser plugin.
class FileChooserTestWidget extends StatelessWidget {
  @override
  Widget build(BuildContext context) {
    return ButtonBar(
      alignment: MainAxisAlignment.center,
      children: <Widget>[
        new FlatButton(
          child: const Text('SAVE'),
          onPressed: () {
            file_chooser
                .showSavePanel(suggestedFileName: 'save_test.txt')
                .then((result) {
              Scaffold.of(context).showSnackBar(SnackBar(
                content: Text(_resultTextForFileChooserOperation(
                    _FileChooserType.save, result)),
              ));
            });
          },
        ),
        new FlatButton(
          child: const Text('OPEN'),
          onPressed: () async {
            String initialDirectory;
            if (Platform.isMacOS) {
              initialDirectory =
                  (await getApplicationDocumentsDirectory()).path;
            }
            file_chooser
                .showOpenPanel(
                    allowsMultipleSelection: true,
                    initialDirectory: initialDirectory)
                .then(
              (result) {
                Scaffold.of(context).showSnackBar(SnackBar(
                    content: Text(_resultTextForFileChooserOperation(
                        _FileChooserType.open, result))));
              },
            );
          },
        ),
      ],
    );
  }
}

/// A widget containing controls to test the url launcher plugin.
class URLLauncherTestWidget extends StatelessWidget {
  @override
  Widget build(BuildContext context) {
    return ButtonBar(
      alignment: MainAxisAlignment.center,
      children: <Widget>[
        new FlatButton(
          child: const Text('OPEN ON GITHUB'),
          onPressed: () {
            url_launcher
                .launch('https://github.com/google/flutter-desktop-embedding');
          },
        ),
      ],
    );
  }
}

/// A widget containing controls to test text input.
class TextInputTestWidget extends StatelessWidget {
  @override
  Widget build(BuildContext context) {
    return Row(
      mainAxisAlignment: MainAxisAlignment.center,
      children: const <Widget>[
        SampleTextField(),
        SampleTextField(),
      ],
    );
  }
}

/// A text field with styling suitable for including in a TextInputTestWidget.
class SampleTextField extends StatelessWidget {
  /// Creates a new sample text field.
  const SampleTextField();

  @override
  Widget build(BuildContext context) {
    return Container(
      width: 200.0,
      padding: const EdgeInsets.all(10.0),
      child: TextField(
        decoration: InputDecoration(border: OutlineInputBorder()),
      ),
    );
  }
}

/// Possible file chooser operation types.
enum _FileChooserType { save, open }

/// Returns display text reflecting the result of a file chooser operation.
String _resultTextForFileChooserOperation(
    _FileChooserType type, file_chooser.FileChooserResult result) {
  if (result.canceled) {
    return '${type == _FileChooserType.open ? 'Open' : 'Save'} cancelled';
  }
  final typeString = type == _FileChooserType.open ? 'opening' : 'saving';
  return 'Selected for $typeString: ${result.paths.join('\n')}';
}<|MERGE_RESOLUTION|>--- conflicted
+++ resolved
@@ -41,7 +41,6 @@
   // Try to resize and reposition the window to be half the width and height
   // of its screen, centered horizontally and shifted up from center.
   WidgetsFlutterBinding.ensureInitialized();
-<<<<<<< HEAD
   window_size.getWindowInfo().then((window) {
     if (window.screen != null) {
       final screenFrame = window.screen.visibleFrame;
@@ -52,29 +51,13 @@
       final top = ((screenFrame.height - height) / 3).roundToDouble();
       final frame = Rect.fromLTWH(left, top, width, height);
       window_size.setWindowFrame(frame);
+
+      if (Platform.isMacOS) {
+        window_size.setWindowMinSize(Size(800, 600));
+        window_size.setWindowMaxSize(Size(1600, 1200));
+      }
     }
   });
-=======
-  if (Platform.isMacOS || Platform.isLinux) {
-    window_size.getWindowInfo().then((window) {
-      if (window.screen != null) {
-        final screenFrame = window.screen.visibleFrame;
-        final width = math.max((screenFrame.width / 2).roundToDouble(), 800.0);
-        final height =
-            math.max((screenFrame.height / 2).roundToDouble(), 600.0);
-        final left = ((screenFrame.width - width) / 2).roundToDouble();
-        final top = ((screenFrame.height - height) / 3).roundToDouble();
-        final frame = Rect.fromLTWH(left, top, width, height);
-        window_size.setWindowFrame(frame);
-
-        if (Platform.isMacOS) {
-          window_size.setWindowMinSize(Size(800, 600));
-          window_size.setWindowMaxSize(Size(1600, 1200));
-        }
-      }
-    });
-  }
->>>>>>> 821ea6ae
 
   example_plugin.ExamplePlugin.platformVersion.then((versionInfo) {
     print('Example plugin returned $versionInfo');
