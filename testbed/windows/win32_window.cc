--- conflicted
+++ resolved
@@ -24,7 +24,6 @@
   return static_cast<int>(source * scale_factor);
 }
 
-<<<<<<< HEAD
 // Dynamically loads the |EnableNonClientDpiScaling| from the User32 module.
 // This API is only needed for PerMonitor V1 awareness mode.
 void EnableFullDpiSupportIfAvailable(HWND hwnd) {
@@ -40,18 +39,6 @@
 
   FreeLibrary(user32_module);
 }
-=======
-// Returns the DPI for the monitor containing, or closest to, |point|.
-UINT GetDpiForMonitorAtPoint(const Win32Window::Point &point) {
-  const POINT target_point = {static_cast<LONG>(point.x),
-                              static_cast<LONG>(point.y)};
-  HMONITOR monitor = MonitorFromPoint(target_point, MONITOR_DEFAULTTONEAREST);
-  UINT dpi_x = 0, dpi_y = 0;
-  GetDpiForMonitor(monitor, MDT_EFFECTIVE_DPI, &dpi_x, &dpi_y);
-  return dpi_x;
-}
-
->>>>>>> b1f3581f
 }  // namespace
 
 Win32Window::Win32Window() {}
@@ -64,16 +51,11 @@
 
   WNDCLASS window_class = RegisterWindowClass();
 
-<<<<<<< HEAD
   const POINT target_point = {static_cast<LONG>(origin.x),
                               static_cast<LONG>(origin.y)};
   HMONITOR monitor = MonitorFromPoint(target_point, MONITOR_DEFAULTTONEAREST);
   UINT dpi = FlutterDesktopGetDpiForMonitor(monitor);
   double scale_factor = static_cast<double>(dpi) / kBaseDpi;
-=======
-  double scale_factor =
-      static_cast<double>(GetDpiForMonitorAtPoint(origin)) / kBaseDpi;
->>>>>>> b1f3581f
 
   HWND window = CreateWindow(
       window_class.lpszClassName, title.c_str(),
@@ -107,16 +89,10 @@
   if (message == WM_NCCREATE) {
     auto window_struct = reinterpret_cast<CREATESTRUCT *>(lparam);
     SetWindowLongPtr(window, GWLP_USERDATA,
-<<<<<<< HEAD
-                     reinterpret_cast<LONG_PTR>(cs->lpCreateParams));
-
-    auto that = static_cast<Win32Window *>(cs->lpCreateParams);
-    EnableFullDpiSupportIfAvailable(window);
-=======
                      reinterpret_cast<LONG_PTR>(window_struct->lpCreateParams));
 
     auto that = static_cast<Win32Window *>(window_struct->lpCreateParams);
->>>>>>> b1f3581f
+    EnableFullDpiSupportIfAvailable(window);
     that->window_handle_ = window;
   } else if (Win32Window *that = GetThisFromHandle(window)) {
     return that->MessageHandler(window, message, wparam, lparam);
