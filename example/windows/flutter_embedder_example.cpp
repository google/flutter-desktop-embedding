--- conflicted
+++ resolved
@@ -70,9 +70,9 @@
   // Arguments for the Flutter Engine.
   std::vector<std::string> arguments;
 
-<<<<<<< HEAD
   // Height and width for content and top-level window.
-  const int width = 800, height = 600;
+  const int width = 800;
+  const int height = 600;
 
   flutter::FlutterViewController flutter_controller(
       icu_data_path, width, height, assets_path, arguments);
@@ -80,17 +80,6 @@
   // Create a top-level win32 window to host the Flutter view.
   Win32Window window;
   if (!window.CreateAndShow("Flutter Desktop Example", 10, 10, width, height)) {
-=======
-  flutter::FlutterWindowController flutter_controller(icu_data_path);
-  flutter::WindowProperties window_properties = {};
-  window_properties.title = "Flutter Desktop Example";
-  window_properties.width = 800;
-  window_properties.height = 600;
-
-  // Start the engine.
-  if (!flutter_controller.CreateWindow(window_properties, assets_path,
-                                       arguments)) {
->>>>>>> 212c0cf7
     return EXIT_FAILURE;
   }
 
