# Desktop Flutter Example

This application shows a minimal example of how to use the [desktop
libraries](https://github.com/flutter/flutter/wiki/Desktop-shells) to build
a runner on each platform, including resource bundling.

In this example, the platform-specific code lives in `<platform>`. For
instance, the macOS project is in macos. This follows the pattern of
the `android/` and `ios/` directories in a typical Flutter application.
They are designed to serve as early prototypes of what eventual
`flutter create` for desktop would create, and will be evolving over time
to better reflect that goal.

If you are planning to use Flutter in a project that you maintain manually,
this example application should be treated as a starting point, rather than an
authoritative example. For instance, you might use a different build system,
package resources differently, etc. If you are are adding Flutter to an
existing desktop application, you might instead put the Flutter application code
inside your existing project structure.

(**Note:** You may be tempted to pre-build a generic binary based on this
example that can run any Flutter app. If you do, keep in mind that you *must*
use the same version of Flutter to build `flutter_assets` as you use to build
the runner. If you later upgrade Flutter, or if you distribute the binary
version to other people building their applications with different versions of
Flutter, it *will* break.)

## Building and Running the Example

<<<<<<< HEAD
There is currently no tool that abstracts the platform-specific builds the
way `flutter build` or `flutter run` does for iOS and Android, so you will need
to follow the platform-specific build instructions for your platform below.

### Linux
=======
The examples build the plugins from source, so you will need to ensure you
have all the dependencies for
[building the plugins on your platform](../plugins/README.md) before continuing.

Also, ensure that you are on a recent version of the [Flutter master
channel](https://github.com/flutter/flutter/wiki/Flutter-build-release-channels).

### Enable Desktop Support
>>>>>>> 1af5e334

The desktop support in the `flutter` tool is still highly experimental, and
must be enabled with an environment variable. Run the command below in the
terminal/console you will be using to build and run the example.

On macOS or Linux:

```
export ENABLE_FLUTTER_DESKTOP=true
```

On Windows:

```
$env:ENABLE_FLUTTER_DESKTOP="true"
```

### Build and Run

You can now run using the `flutter` tool as you would for mobile. In the
'example' directory, run:

```
flutter run
```

or

```
flutter run --release
```

**Note:** There is still no `flutter create` support for for desktop;
this works only in a project that has already been configured manually for
desktop builds. See [the quick-start guide](../Quick-Start.md) for details.<|MERGE_RESOLUTION|>--- conflicted
+++ resolved
@@ -27,22 +27,10 @@
 
 ## Building and Running the Example
 
-<<<<<<< HEAD
-There is currently no tool that abstracts the platform-specific builds the
-way `flutter build` or `flutter run` does for iOS and Android, so you will need
-to follow the platform-specific build instructions for your platform below.
-
-### Linux
-=======
-The examples build the plugins from source, so you will need to ensure you
-have all the dependencies for
-[building the plugins on your platform](../plugins/README.md) before continuing.
-
-Also, ensure that you are on a recent version of the [Flutter master
+Ensure that you are on a recent version of the [Flutter master
 channel](https://github.com/flutter/flutter/wiki/Flutter-build-release-channels).
 
 ### Enable Desktop Support
->>>>>>> 1af5e334
 
 The desktop support in the `flutter` tool is still highly experimental, and
 must be enabled with an environment variable. Run the command below in the
