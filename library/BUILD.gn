--- conflicted
+++ resolved
@@ -31,19 +31,8 @@
       "common/glfw/text_input_plugin.h",
     ]
   }
-<<<<<<< HEAD
-  if (is_win) {
-    sources = [
-      "windows/src/embedder.cpp",
-    ]
-    public = [
-      "include/flutter_desktop_embedding/windows/embedder.h",
-    ]
-  }
-=======
 
   # Embedding-agnostic shared C++.
->>>>>>> 67cbda59
   if (is_linux || is_win) {
     sources += [
       "common/internal/engine_method_result.cc",
