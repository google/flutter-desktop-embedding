// Copyright 2018 Google LLC
//
// Licensed under the Apache License, Version 2.0 (the "License");
// you may not use this file except in compliance with the License.
// You may obtain a copy of the License at
//
//      http://www.apache.org/licenses/LICENSE-2.0
//
// Unless required by applicable law or agreed to in writing, software
// distributed under the License is distributed on an "AS IS" BASIS,
// WITHOUT WARRANTIES OR CONDITIONS OF ANY KIND, either express or implied.
// See the License for the specific language governing permissions and
// limitations under the License.

#include "library/include/flutter_desktop_embedding/glfw/embedder.h"

#include <assert.h>
#include <algorithm>
#include <chrono>
#include <cstdlib>
#include <iostream>

#include <flutter_embedder.h>

#include "library/common/glfw/key_event_handler.h"
#include "library/common/glfw/keyboard_hook_handler.h"
#include "library/common/glfw/text_input_plugin.h"
#include "library/common/internal/plugin_handler.h"

#ifdef __linux__
// For plugin-compatible event handling (e.g., modal windows).
#include <X11/Xlib.h>
#include <gtk/gtk.h>
#endif

// GLFW_TRUE & GLFW_FALSE are introduced since libglfw-3.3,
// add definitions here to compile under the old versions.
#ifndef GLFW_TRUE
#define GLFW_TRUE 1
#endif
#ifndef GLFW_FALSE
#define GLFW_FALSE 0
#endif

static_assert(FLUTTER_ENGINE_VERSION == 1, "");

static constexpr double kDpPerInch = 160.0;

// Struct for storing state within an instance of the GLFW Window.
struct FlutterEmbedderState {
  FlutterEngine engine;
  std::unique_ptr<flutter_desktop_embedding::PluginHandler> plugin_handler;

  // Handlers for keyboard events from GLFW.
  std::vector<std::unique_ptr<flutter_desktop_embedding::KeyboardHookHandler>>
      keyboard_hook_handlers;
<<<<<<< HEAD
=======

  // Handles raw key interactions from GLFW.
  // TODO: Revisit ownership model once Issue #102 is resolved.
  std::unique_ptr<flutter_desktop_embedding::KeyEventHandler> key_event_handler;

  // The screen coordinates per inch on the primary monitor. Defaults to a sane
  // value based on pixel_ratio 1.0.
  double monitor_screen_coordinates_per_inch = kDpPerInch;
  // The ratio of pixels per screen coordinate for the window.
  double window_pixels_per_screen_coordinate = 1.0;
>>>>>>> 8835c7c6
};

static constexpr char kDefaultWindowTitle[] = "Flutter";

// Retrieves state bag for the window in question from the GLFWWindow.
static FlutterEmbedderState *GetSavedEmbedderState(GLFWwindow *window) {
  return reinterpret_cast<FlutterEmbedderState *>(
      glfwGetWindowUserPointer(window));
}

// Returns the number of screen coordinates per inch for the main monitor.
// If the information is unavailable, returns a default value that assumes
// that a screen coordinate is one dp.
static double GetScreenCoordinatesPerInch() {
  auto *primary_monitor = glfwGetPrimaryMonitor();
  auto *primary_monitor_mode = glfwGetVideoMode(primary_monitor);
  int primary_monitor_width_mm;
  glfwGetMonitorPhysicalSize(primary_monitor, &primary_monitor_width_mm,
                             nullptr);
  if (primary_monitor_width_mm == 0) {
    return kDpPerInch;
  }
  return primary_monitor_mode->width / (primary_monitor_width_mm / 25.4);
}

// When GLFW calls back to the window with a framebuffer size change, notify
// FlutterEngine about the new window metrics.
// The Flutter pixel_ratio is defined as DPI/dp.
static void GLFWFramebufferSizeCallback(GLFWwindow *window, int width_px,
                                        int height_px) {
  int width;
  glfwGetWindowSize(window, &width, nullptr);

  auto state = GetSavedEmbedderState(window);
  state->window_pixels_per_screen_coordinate = width_px / width;

  double dpi = state->window_pixels_per_screen_coordinate *
               state->monitor_screen_coordinates_per_inch;

  FlutterWindowMetricsEvent event = {};
  event.struct_size = sizeof(event);
  event.width = width_px;
  event.height = height_px;
  event.pixel_ratio = dpi / kDpPerInch;
  FlutterEngineSendWindowMetricsEvent(state->engine, &event);
}

// When GLFW calls back to the window with a cursor position move, forwards to
// FlutterEngine as a pointer event with appropriate phase.
static void GLFWCursorPositionCallbackAtPhase(GLFWwindow *window,
                                              FlutterPointerPhase phase,
                                              double x, double y) {
  auto state = GetSavedEmbedderState(window);
  FlutterPointerEvent event = {};
  event.struct_size = sizeof(event);
  event.phase = phase;
  event.x = x * state->window_pixels_per_screen_coordinate;
  event.y = y * state->window_pixels_per_screen_coordinate;
  event.timestamp =
      std::chrono::duration_cast<std::chrono::microseconds>(
          std::chrono::high_resolution_clock::now().time_since_epoch())
          .count();
  FlutterEngineSendPointerEvent(state->engine, &event, 1);
}

// Reports cursor move to the Flutter engine.
static void GLFWCursorPositionCallback(GLFWwindow *window, double x, double y) {
  GLFWCursorPositionCallbackAtPhase(window, FlutterPointerPhase::kMove, x, y);
}

// Reports mouse button press to the Flutter engine.
static void GLFWMouseButtonCallback(GLFWwindow *window, int key, int action,
                                    int mods) {
  double x, y;
  if (key == GLFW_MOUSE_BUTTON_1 && action == GLFW_PRESS) {
    glfwGetCursorPos(window, &x, &y);
    GLFWCursorPositionCallbackAtPhase(window, FlutterPointerPhase::kDown, x, y);
    glfwSetCursorPosCallback(window, GLFWCursorPositionCallback);
  }
  if (key == GLFW_MOUSE_BUTTON_1 && action == GLFW_RELEASE) {
    glfwGetCursorPos(window, &x, &y);
    GLFWCursorPositionCallbackAtPhase(window, FlutterPointerPhase::kUp, x, y);
    glfwSetCursorPosCallback(window, nullptr);
  }
}

// Passes character input events to registered handlers.
static void GLFWCharCallback(GLFWwindow *window, unsigned int code_point) {
  for (const auto &handler :
       GetSavedEmbedderState(window)->keyboard_hook_handlers) {
    handler->CharHook(window, code_point);
  }
}

// Passes raw key events to registered handlers.
static void GLFWKeyCallback(GLFWwindow *window, int key, int scancode,
                            int action, int mods) {
  for (const auto &handler :
       GetSavedEmbedderState(window)->keyboard_hook_handlers) {
    handler->KeyboardHook(window, key, scancode, action, mods);
  }
}

// Flushes event queue and then assigns default window callbacks.
static void GLFWAssignEventCallbacks(GLFWwindow *window) {
  glfwPollEvents();
  glfwSetKeyCallback(window, GLFWKeyCallback);
  glfwSetCharCallback(window, GLFWCharCallback);
  glfwSetMouseButtonCallback(window, GLFWMouseButtonCallback);
}

// Clears default window events.
static void GLFWClearEventCallbacks(GLFWwindow *window) {
  glfwSetKeyCallback(window, nullptr);
  glfwSetCharCallback(window, nullptr);
  glfwSetMouseButtonCallback(window, nullptr);
}

// The Flutter Engine calls out to this function when new platform messages are
// available
static void GLFWOnFlutterPlatformMessage(const FlutterPlatformMessage *message,
                                         void *user_data) {
  if (message->struct_size != sizeof(FlutterPlatformMessage)) {
    std::cerr << "Invalid message size received. Expected: "
              << sizeof(FlutterPlatformMessage) << " but received "
              << message->struct_size << std::endl;
    return;
  }

  GLFWwindow *window = reinterpret_cast<GLFWwindow *>(user_data);
  auto state = GetSavedEmbedderState(window);
  state->plugin_handler->HandleMethodCallMessage(
      message, [window] { GLFWClearEventCallbacks(window); },
      [window] { GLFWAssignEventCallbacks(window); });
}

static bool GLFWMakeContextCurrent(void *user_data) {
  GLFWwindow *window = reinterpret_cast<GLFWwindow *>(user_data);
  glfwMakeContextCurrent(window);
  return true;
}

static bool GLFWClearContext(void *user_data) {
  glfwMakeContextCurrent(nullptr);
  return true;
}

static bool GLFWPresent(void *user_data) {
  GLFWwindow *window = reinterpret_cast<GLFWwindow *>(user_data);
  glfwSwapBuffers(window);
  return true;
}

static uint32_t GLFWGetActiveFbo(void *user_data) { return 0; }

// Clears the GLFW window to Material Blue-Grey.
//
// This function is primarily to fix an issue when the Flutter Engine is
// spinning up, wherein artifacts of existing windows are rendered onto the
// canvas for a few moments.
//
// This function isn't necessary, but makes starting the window much easier on
// the eyes.
static void GLFWClearCanvas(GLFWwindow *window) {
  glfwMakeContextCurrent(window);
  // This color is Material Blue Grey.
  glClearColor(236.0 / 255.0, 239.0 / 255.0, 241.0 / 255.0, 0);
  glClear(GL_COLOR_BUFFER_BIT | GL_DEPTH_BUFFER_BIT);
  glFlush();
  glfwSwapBuffers(window);
  glfwMakeContextCurrent(nullptr);
}

// Resolves the address of the specified OpenGL or OpenGL ES
// core or extension function, if it is supported by the current context.
static void *GLFWProcResolver(void *user_data, const char *name) {
  return reinterpret_cast<void *>(glfwGetProcAddress(name));
}

// Spins up an instance of the Flutter Engine.
//
// This function launches the Flutter Engine in a background thread, supplying
// the necessary callbacks for rendering within a GLFWwindow.
//
// Returns a caller-owned pointer to the engine.
static FlutterEngine RunFlutterEngine(
    GLFWwindow *window, const std::string &main_path,
    const std::string &assets_path, const std::string &packages_path,
    const std::string &icu_data_path,
    const std::vector<std::string> &arguments) {
  std::vector<const char *> argv;
  std::transform(
      arguments.begin(), arguments.end(), std::back_inserter(argv),
      [](const std::string &arg) -> const char * { return arg.c_str(); });

  FlutterRendererConfig config = {};
  config.type = kOpenGL;
  config.open_gl.struct_size = sizeof(config.open_gl);
  config.open_gl.make_current = GLFWMakeContextCurrent;
  config.open_gl.clear_current = GLFWClearContext;
  config.open_gl.present = GLFWPresent;
  config.open_gl.fbo_callback = GLFWGetActiveFbo;
  config.open_gl.gl_proc_resolver = GLFWProcResolver;
  FlutterProjectArgs args = {};
  args.struct_size = sizeof(FlutterProjectArgs);
  args.assets_path = assets_path.c_str();
  args.main_path = main_path.c_str();
  args.packages_path = packages_path.c_str();
  args.icu_data_path = icu_data_path.c_str();
  args.command_line_argc = argv.size();
  args.command_line_argv = &argv[0];
  args.platform_message_callback = GLFWOnFlutterPlatformMessage;
  FlutterEngine engine = nullptr;
  auto result =
      FlutterEngineRun(FLUTTER_ENGINE_VERSION, &config, &args, window, &engine);
  if (result != kSuccess || engine == nullptr) {
    return nullptr;
  }
  return engine;
}

namespace flutter_desktop_embedding {

// Initialize glfw
bool FlutterInit() { return glfwInit(); }

// Tear down glfw
void FlutterTerminate() { glfwTerminate(); }

PluginRegistrar *GetRegistrarForPlugin(GLFWwindow *flutter_window,
                                       const std::string &plugin_name) {
  auto *state = GetSavedEmbedderState(flutter_window);
  // Currently, PluginHandler acts as the registrar for all plugins, so the
  // name is ignored. It is part of the API to reduce churn in the future when
  // aligning more closely with the Flutter registrar system.
  return state->plugin_handler.get();
}

GLFWwindow *CreateFlutterWindowInSnapshotMode(
    size_t initial_width, size_t initial_height, const std::string &assets_path,
    const std::string &icu_data_path,
    const std::vector<std::string> &arguments) {
  return CreateFlutterWindow(initial_width, initial_height, "", assets_path, "",
                             icu_data_path, arguments);
}

GLFWwindow *CreateFlutterWindow(size_t initial_width, size_t initial_height,
                                const std::string &main_path,
                                const std::string &assets_path,
                                const std::string &packages_path,
                                const std::string &icu_data_path,
                                const std::vector<std::string> &arguments) {
#ifdef __linux__
  gtk_init(0, nullptr);
#endif
  auto window = glfwCreateWindow(initial_width, initial_height,
                                 kDefaultWindowTitle, NULL, NULL);
  if (window == nullptr) {
    return nullptr;
  }
  GLFWClearCanvas(window);
  auto engine = RunFlutterEngine(window, main_path, assets_path, packages_path,
                                 icu_data_path, arguments);
  if (engine == nullptr) {
    glfwDestroyWindow(window);
    return nullptr;
  }

  FlutterEmbedderState *state = new FlutterEmbedderState();
  state->plugin_handler = std::make_unique<PluginHandler>(engine);
  state->engine = engine;

  // Set up the keyboard handlers.
  state->keyboard_hook_handlers.push_back(
      std::make_unique<KeyEventHandler>(state->plugin_handler.get()));
  state->keyboard_hook_handlers.push_back(
      std::make_unique<TextInputPlugin>(state->plugin_handler.get()));

  glfwSetWindowUserPointer(window, state);

<<<<<<< HEAD
  int width, height;
  glfwGetWindowSize(window, &width, &height);
  GLFWwindowSizeCallback(window, width, height);
  glfwSetWindowSizeCallback(window, GLFWwindowSizeCallback);
=======
  AddPlugin(window, std::move(input_plugin));

  state->monitor_screen_coordinates_per_inch = GetScreenCoordinatesPerInch();
  int width_px, height_px;
  glfwGetFramebufferSize(window, &width_px, &height_px);
  glfwSetFramebufferSizeCallback(window, GLFWFramebufferSizeCallback);
  GLFWFramebufferSizeCallback(window, width_px, height_px);

>>>>>>> 8835c7c6
  GLFWAssignEventCallbacks(window);
  return window;
}

void FlutterWindowLoop(GLFWwindow *flutter_window) {
#ifdef __linux__
  // Necessary for GTK thread safety.
  XInitThreads();
#endif
  while (!glfwWindowShouldClose(flutter_window)) {
#ifdef __linux__
    glfwPollEvents();
    if (gtk_events_pending()) {
      gtk_main_iteration();
    }
#else
    glfwWaitEvents();
#endif
    // TODO(awdavies): This will be deprecated soon.
    __FlutterEngineFlushPendingTasksNow();
  }
  auto state = GetSavedEmbedderState(flutter_window);
  FlutterEngineShutdown(state->engine);
  delete state;
  glfwDestroyWindow(flutter_window);
}

}  // namespace flutter_desktop_embedding<|MERGE_RESOLUTION|>--- conflicted
+++ resolved
@@ -54,19 +54,12 @@
   // Handlers for keyboard events from GLFW.
   std::vector<std::unique_ptr<flutter_desktop_embedding::KeyboardHookHandler>>
       keyboard_hook_handlers;
-<<<<<<< HEAD
-=======
-
-  // Handles raw key interactions from GLFW.
-  // TODO: Revisit ownership model once Issue #102 is resolved.
-  std::unique_ptr<flutter_desktop_embedding::KeyEventHandler> key_event_handler;
 
   // The screen coordinates per inch on the primary monitor. Defaults to a sane
   // value based on pixel_ratio 1.0.
   double monitor_screen_coordinates_per_inch = kDpPerInch;
   // The ratio of pixels per screen coordinate for the window.
   double window_pixels_per_screen_coordinate = 1.0;
->>>>>>> 8835c7c6
 };
 
 static constexpr char kDefaultWindowTitle[] = "Flutter";
@@ -347,21 +340,12 @@
 
   glfwSetWindowUserPointer(window, state);
 
-<<<<<<< HEAD
-  int width, height;
-  glfwGetWindowSize(window, &width, &height);
-  GLFWwindowSizeCallback(window, width, height);
-  glfwSetWindowSizeCallback(window, GLFWwindowSizeCallback);
-=======
-  AddPlugin(window, std::move(input_plugin));
-
   state->monitor_screen_coordinates_per_inch = GetScreenCoordinatesPerInch();
   int width_px, height_px;
   glfwGetFramebufferSize(window, &width_px, &height_px);
   glfwSetFramebufferSizeCallback(window, GLFWFramebufferSizeCallback);
   GLFWFramebufferSizeCallback(window, width_px, height_px);
 
->>>>>>> 8835c7c6
   GLFWAssignEventCallbacks(window);
   return window;
 }
