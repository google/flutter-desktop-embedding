// Copyright 2018 Google LLC
//
// Licensed under the Apache License, Version 2.0 (the "License");
// you may not use this file except in compliance with the License.
// You may obtain a copy of the License at
//
//      http://www.apache.org/licenses/LICENSE-2.0
//
// Unless required by applicable law or agreed to in writing, software
// distributed under the License is distributed on an "AS IS" BASIS,
// WITHOUT WARRANTIES OR CONDITIONS OF ANY KIND, either express or implied.
// See the License for the specific language governing permissions and
// limitations under the License.
#include <flutter_desktop_embedding/embedder.h>

#include <X11/Xlib.h>
#include <assert.h>
#include <gtk/gtk.h>

#include <chrono>
#include <cstdlib>
#include <iostream>
#include <memory>
#include <string>

#include <flutter_embedder.h>

<<<<<<< HEAD
#ifndef GLFW_TRUE
// GLFW_TRUE & GLFW_FALSE are introduced since libglfw-3.3,
// add definitions here to compile under the old versions.
#define GLFW_TRUE   1
#define GLFW_FALSE  0
#endif
=======
#include "linux/library/src/internal/keyboard_hook_handler.h"
#include "linux/library/src/internal/plugin_handler.h"
#include "linux/library/src/internal/text_input_plugin.h"
>>>>>>> d736085f

static_assert(FLUTTER_ENGINE_VERSION == 1, "");

// Struct for storing state within an instance of the GLFW Window.
struct FlutterEmbedderState {
  FlutterEngine engine;
  std::unique_ptr<flutter_desktop_embedding::PluginHandler> plugin_handler;

  // plugin_handler owns these pointers. Destruction happens when this struct is
  // deleted from the heap.
  std::vector<flutter_desktop_embedding::KeyboardHookHandler *>
      keyboard_hook_handlers;
};

static constexpr char kDefaultWindowTitle[] = "Flutter";

// Callback forward declarations.
static void GLFWKeyCallback(GLFWwindow *window, int key, int scancode,
                            int action, int mods);
static void GLFWCharCallback(GLFWwindow *window, unsigned int code_point);
static void GLFWmouseButtonCallback(GLFWwindow *window, int key, int action,
                                    int mods);

static FlutterEmbedderState *GetSavedEmbedderState(GLFWwindow *window) {
  return reinterpret_cast<FlutterEmbedderState *>(
      glfwGetWindowUserPointer(window));
}

// Flushes event queue and then assigns default window callbacks.
static void GLFWAssignEventCallbacks(GLFWwindow *window) {
  glfwPollEvents();
  glfwSetKeyCallback(window, GLFWKeyCallback);
  glfwSetCharCallback(window, GLFWCharCallback);
  glfwSetMouseButtonCallback(window, GLFWmouseButtonCallback);
}

// Clears default window events.
static void GLFWClearEventCallbacks(GLFWwindow *window) {
  glfwSetKeyCallback(window, nullptr);
  glfwSetCharCallback(window, nullptr);
  glfwSetMouseButtonCallback(window, nullptr);
}

static void GLFWwindowSizeCallback(GLFWwindow *window, int width, int height) {
  FlutterWindowMetricsEvent event = {};
  event.struct_size = sizeof(event);
  event.width = width;
  event.height = height;
  event.pixel_ratio = 1.0;
  auto state = GetSavedEmbedderState(window);
  FlutterEngineSendWindowMetricsEvent(state->engine, &event);
}

static void GLFWOnFlutterPlatformMessage(const FlutterPlatformMessage *message,
                                         void *user_data) {
  if (message->struct_size != sizeof(FlutterPlatformMessage)) {
    std::cerr << "Invalid message size received. Expected: "
              << sizeof(FlutterPlatformMessage) << " but received "
              << message->struct_size << std::endl;
    return;
  }

  GLFWwindow *window = reinterpret_cast<GLFWwindow *>(user_data);
  auto state = GetSavedEmbedderState(window);
  state->plugin_handler->HandleMethodCallMessage(
      message, [window] { GLFWClearEventCallbacks(window); },
      [window] { GLFWAssignEventCallbacks(window); });
}

static void GLFWcursorPositionCallbackAtPhase(GLFWwindow *window,
                                              FlutterPointerPhase phase,
                                              double x, double y) {
  FlutterPointerEvent event = {};
  event.struct_size = sizeof(event);
  event.phase = phase;
  event.x = x;
  event.y = y;
  event.timestamp =
      std::chrono::duration_cast<std::chrono::microseconds>(
          std::chrono::high_resolution_clock::now().time_since_epoch())
          .count();
  auto state = GetSavedEmbedderState(window);
  FlutterEngineSendPointerEvent(state->engine, &event, 1);
}

static void GLFWcursorPositionCallback(GLFWwindow *window, double x, double y) {
  GLFWcursorPositionCallbackAtPhase(window, FlutterPointerPhase::kMove, x, y);
}

static void GLFWmouseButtonCallback(GLFWwindow *window, int key, int action,
                                    int mods) {
  double x, y;
  if (key == GLFW_MOUSE_BUTTON_1 && action == GLFW_PRESS) {
    glfwGetCursorPos(window, &x, &y);
    GLFWcursorPositionCallbackAtPhase(window, FlutterPointerPhase::kDown, x, y);
    glfwSetCursorPosCallback(window, GLFWcursorPositionCallback);
  }
  if (key == GLFW_MOUSE_BUTTON_1 && action == GLFW_RELEASE) {
    glfwGetCursorPos(window, &x, &y);
    GLFWcursorPositionCallbackAtPhase(window, FlutterPointerPhase::kUp, x, y);
    glfwSetCursorPosCallback(window, nullptr);
  }
}

static void GLFWCharCallback(GLFWwindow *window, unsigned int code_point) {
  for (flutter_desktop_embedding::KeyboardHookHandler *handler :
       GetSavedEmbedderState(window)->keyboard_hook_handlers) {
    handler->CharHook(window, code_point);
  }
}

static void GLFWKeyCallback(GLFWwindow *window, int key, int scancode,
                            int action, int mods) {
  for (flutter_desktop_embedding::KeyboardHookHandler *handler :
       GetSavedEmbedderState(window)->keyboard_hook_handlers) {
    handler->KeyboardHook(window, key, scancode, action, mods);
  }
  if (key == GLFW_KEY_ESCAPE && action == GLFW_PRESS) {
    glfwSetWindowShouldClose(window, GLFW_TRUE);
  }
}

static bool GLFWMakeContextCurrent(void *user_data) {
  GLFWwindow *window = reinterpret_cast<GLFWwindow *>(user_data);
  glfwMakeContextCurrent(window);
  return true;
}

static bool GLFWClearContext(void *user_data) {
  glfwMakeContextCurrent(nullptr);
  return true;
}

static bool GLFWPresent(void *user_data) {
  GLFWwindow *window = reinterpret_cast<GLFWwindow *>(user_data);
  glfwSwapBuffers(window);
  return true;
}

static uint32_t GLFWGetActiveFbo(void *user_data) { return 0; }

// Clears the GLFW window to Material Blue-Grey.
//
// This function is primarily to fix an issue when the Flutter Engine is
// spinning up, wherein artifacts of existing windows are rendered onto the
// canvas for a few moments.
//
// This function isn't necessary, but makes starting the window much easier on
// the eyes.
static void GLFWClearCanvas(GLFWwindow *window) {
  glfwMakeContextCurrent(window);
  // This color is Material Blue Grey.
  glClearColor(0.92549, 0.93725, 0.9451, 0);
  glClear(GL_COLOR_BUFFER_BIT | GL_DEPTH_BUFFER_BIT);
  glFlush();
  glfwSwapBuffers(window);
  glfwMakeContextCurrent(nullptr);
}

// Spins up an instance of the Flutter Engine.
//
// This function launches the Flutter Engine in a background thread, supplying
// the necessary callbacks for rendering within a GLFWwindow.
//
// Returns a caller-owned pointer to the engine.
static FlutterEngine RunFlutterEngine(GLFWwindow *window,
                                      const std::string &main_path,
                                      const std::string &assets_path,
                                      const std::string &packages_path,
                                      const std::string &icu_data_path,
                                      int argc, char **argv) {
  FlutterRendererConfig config = {};
  config.type = kOpenGL;
  config.open_gl.struct_size = sizeof(config.open_gl);
  config.open_gl.make_current = GLFWMakeContextCurrent;
  config.open_gl.clear_current = GLFWClearContext;
  config.open_gl.present = GLFWPresent;
  config.open_gl.fbo_callback = GLFWGetActiveFbo;
  FlutterProjectArgs args = {};
  args.struct_size = sizeof(FlutterProjectArgs);
  args.assets_path = assets_path.c_str();
  args.main_path = main_path.c_str();
  args.packages_path = packages_path.c_str();
  args.icu_data_path = icu_data_path.c_str();
  args.command_line_argc = argc;
  args.command_line_argv = argv;
  args.platform_message_callback = GLFWOnFlutterPlatformMessage;
  FlutterEngine engine = nullptr;
  auto result =
      FlutterEngineRun(FLUTTER_ENGINE_VERSION, &config, &args, window, &engine);
  if (result != kSuccess || engine == nullptr) {
    return nullptr;
  }
  return engine;
}

namespace flutter_desktop_embedding {

bool AddPlugin(GLFWwindow *flutter_window, std::unique_ptr<Plugin> plugin) {
  auto state = GetSavedEmbedderState(flutter_window);
  plugin->set_flutter_engine(state->engine);
  return state->plugin_handler->AddPlugin(std::move(plugin));
}

GLFWwindow *CreateFlutterWindowInSnapshotMode(size_t initial_width,
                                              size_t initial_height,
                                              const std::string &assets_path,
                                              const std::string &icu_data_path,
                                              int argc, char **argv) {
  return CreateFlutterWindow(initial_width, initial_height, "", assets_path, "",
                             icu_data_path, argc, argv);
}

GLFWwindow *CreateFlutterWindow(size_t initial_width, size_t initial_height,
                                const std::string &main_path,
                                const std::string &assets_path,
                                const std::string &packages_path,
                                const std::string &icu_data_path, int argc,
                                char **argv) {
  gtk_init(0, nullptr);
  auto window = glfwCreateWindow(initial_width, initial_height,
                                 kDefaultWindowTitle, NULL, NULL);
  if (window == nullptr) {
    return nullptr;
  }
  GLFWClearCanvas(window);
  auto engine = RunFlutterEngine(window, main_path, assets_path, packages_path,
                                 icu_data_path, argc, argv);
  if (engine == nullptr) {
    glfwDestroyWindow(window);
    return nullptr;
  }
  FlutterEmbedderState *state = new FlutterEmbedderState();
  state->plugin_handler = std::make_unique<PluginHandler>(engine);
  state->engine = engine;
  auto input_plugin = std::make_unique<TextInputPlugin>();
  state->keyboard_hook_handlers.push_back(input_plugin.get());

  glfwSetWindowUserPointer(window, state);

  AddPlugin(window, std::move(input_plugin));

  int width, height;
  glfwGetWindowSize(window, &width, &height);
  GLFWwindowSizeCallback(window, width, height);
  glfwSetWindowSizeCallback(window, GLFWwindowSizeCallback);
  GLFWAssignEventCallbacks(window);
  return window;
}

void FlutterWindowLoop(GLFWwindow *flutter_window) {
  // Necessary for GTK thread safety.
  XInitThreads();
  while (!glfwWindowShouldClose(flutter_window)) {
    glfwPollEvents();
    if (gtk_events_pending()) {
      gtk_main_iteration();
    }
    // TODO(awdavies): This will be deprecated soon.
    __FlutterEngineFlushPendingTasksNow();
  }
  auto state = GetSavedEmbedderState(flutter_window);
  FlutterEngineShutdown(state->engine);
  delete state;
  glfwDestroyWindow(flutter_window);
}

}  // namespace flutter_desktop_embedding<|MERGE_RESOLUTION|>--- conflicted
+++ resolved
@@ -25,18 +25,18 @@
 
 #include <flutter_embedder.h>
 
-<<<<<<< HEAD
-#ifndef GLFW_TRUE
-// GLFW_TRUE & GLFW_FALSE are introduced since libglfw-3.3,
-// add definitions here to compile under the old versions.
-#define GLFW_TRUE   1
-#define GLFW_FALSE  0
-#endif
-=======
 #include "linux/library/src/internal/keyboard_hook_handler.h"
 #include "linux/library/src/internal/plugin_handler.h"
 #include "linux/library/src/internal/text_input_plugin.h"
->>>>>>> d736085f
+
+// GLFW_TRUE & GLFW_FALSE are introduced since libglfw-3.3,
+// add definitions here to compile under the old versions.
+#ifndef GLFW_TRUE
+#define GLFW_TRUE   1
+#endif
+#ifndef GLFW_FALSE
+#define GLFW_FALSE  0
+#endif
 
 static_assert(FLUTTER_ENGINE_VERSION == 1, "");
 
