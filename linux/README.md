--- conflicted
+++ resolved
@@ -43,10 +43,6 @@
   └─ flutter-desktop-embedding/ (from https://github.com/google/flutter-desktop-embedding)
 ```
 
-<<<<<<< HEAD
-Next you will need to follow the steps outlined on the flutter engine's
-=======
-
 Next you will need to build the flutter engine. First, after you've checked out
 the engine code, make sure to build the version appropriate for your checkout of
 Flutter. This can be done using the `engine.version` file. Here is how you can
@@ -57,7 +53,6 @@
 ```
 
 Then, follow the steps outlined on the flutter engine's
->>>>>>> 525cf150
 [contributing](https://github.com/flutter/engine/blob/master/CONTRIBUTING.md)
 page so that you can build a copy of `libflutter_engine.so`.
 
