// Copyright 2018 Google LLC
//
// Licensed under the Apache License, Version 2.0 (the 'License');
// you may not use this file except in compliance with the License.
// You may obtain a copy of the License at
//
//      http://www.apache.org/licenses/LICENSE-2.0
//
// Unless required by applicable law or agreed to in writing, software
// distributed under the License is distributed on an 'AS IS' BASIS,
// WITHOUT WARRANTIES OR CONDITIONS OF ANY KIND, either express or implied.
// See the License for the specific language governing permissions and
// limitations under the License.

// This script builds jsoncpp using Visual Studio 2017 in a provided directory.
// An additional directory can be provided which will have to built library
// copied to it. Optionally using the --debug flag will build in debug mode.

import 'dart:io';

import 'package:args/args.dart';
import 'package:path/path.dart' as path;

import '../lib/run_command.dart';

Future<void> main(List<String> arguments) async {
  if (!Platform.isWindows) {
    throw new Exception('Building jsoncpp libraries is only available on '
        'windows.');
  }

  final parser = new ArgParser()..addFlag('debug', abbr: 'd', negatable: false);
  final args = parser.parse(arguments);

  if (args.rest.isEmpty) {
    throw new Exception('One argument must be provided, the directory where '
        'jsoncpp is downloaded.');
  }

  final downloadDirectory = args.rest[0];
  final debug = args['debug'];

  final buildDirectory = '$downloadDirectory/makefiles/msvc2017';
  await buildLibrary(buildDirectory, debug: debug);

  if (args.rest.length != 2) {
    print('Copy directory not provided.');
    exit(0);
  }

  final copyDirectory = args.rest[1];
  await copyLibraryToOutputDirectory(buildDirectory, copyDirectory,
      debug: debug);
}

Future<void> buildLibrary(String buildDirectory, {bool debug}) async {
  final arguments = [
    'msbuild',
    'lib_json.vcxproj',
    '/p:Platform=x64',
  ];
  if (Platform.environment['APPVEYOR'] != 'True') {
    arguments.insert(0, 'vcvars64.bat 1> nul &&');
  }
  if (!debug) {
    arguments.add('/p:Configuration=Release');
  }
<<<<<<< HEAD

  final command = arguments[0];
  arguments.removeAt(0);

  await runCommand(command, arguments, workingDirectory: buildDirectory);
=======
  await runCommand('vcvars64.bat 1> nul &&', arguments,
      workingDirectory: buildDirectory, runInShell: true);
>>>>>>> ef0e03c0
}

Future<void> copyLibraryToOutputDirectory(
    String buildDirectory, String copyDirectory,
    {bool debug}) async {
  final outputDirectory = "$buildDirectory/x64/${debug ? "Debug" : "Release"}";
  final outputLibrary =
      "$outputDirectory/json_vc71_libmt${debug ? "d" : ""}.lib";

  await File(outputLibrary)
      .copy(path.join(copyDirectory, path.basename(outputLibrary)));
}<|MERGE_RESOLUTION|>--- conflicted
+++ resolved
@@ -65,16 +65,11 @@
   if (!debug) {
     arguments.add('/p:Configuration=Release');
   }
-<<<<<<< HEAD
 
   final command = arguments[0];
   arguments.removeAt(0);
 
   await runCommand(command, arguments, workingDirectory: buildDirectory);
-=======
-  await runCommand('vcvars64.bat 1> nul &&', arguments,
-      workingDirectory: buildDirectory, runInShell: true);
->>>>>>> ef0e03c0
 }
 
 Future<void> copyLibraryToOutputDirectory(
